import ReleaseTransformations._

lazy val previousJawnVersion = "1.0.1"

<<<<<<< HEAD
lazy val scala212 = "2.12.13"
lazy val scala213 = "2.13.4"
=======
lazy val scala212 = "2.12.12"
lazy val scala213 = "2.13.5"
>>>>>>> f3007bb0
lazy val dottyPrev = "3.0.0-M3"
lazy val dottyNext = "3.0.0-RC1"
ThisBuild / scalaVersion := scala212
ThisBuild / organization := "org.typelevel"
ThisBuild / licenses += ("MIT", url("http://opensource.org/licenses/MIT"))
ThisBuild / homepage := Some(url("http://github.com/typelevel/jawn"))

ThisBuild / scmInfo := Some(
  ScmInfo(
    browseUrl = url("https://github.com/typelevel/jawn"),
    connection = "scm:git:git@github.com:typelevel/jawn.git"
  )
)

ThisBuild / developers += Developer(
  name = "Erik Osheim",
  email = "erik@plastic-idolatry.com",
  id = "d_m",
  url = url("http://github.com/non/")
)

lazy val benchmarkVersion =
  scala212

lazy val jawnSettings = Seq(
  crossScalaVersions := Seq(scala212, scala213, dottyPrev, dottyNext),
  mimaPreviousArtifacts := {
    if (scalaVersion.value.startsWith("2"))
      Set(organization.value %% moduleName.value % previousJawnVersion)
    else
      Set()
  },
  resolvers += Resolver.sonatypeRepo("releases"),
  Test / fork := true,
  testOptions in Test += Tests.Argument(TestFrameworks.ScalaCheck, "-verbosity", "1"),
  libraryDependencies += "org.scalacheck" %% "scalacheck" % "1.15.3" % Test,
  libraryDependencies ++= (
    if (isDotty.value) Nil
    else List("org.typelevel" %% "claimant" % "0.1.3" % Test)
  ),
  scalacOptions ++=
    "-deprecation" ::
      "-encoding" :: "utf-8" ::
      "-feature" ::
      "-unchecked" ::
      "-Xlint" ::
      "-opt:l:method" ::
      Nil,
  // release stuff
  releaseCrossBuild := true,
  releaseVcsSign := true,
  publishMavenStyle := true,
  publishArtifact in Test := false,
  Compile / doc / sources := {
    val old = (Compile / doc / sources).value
    if (isDotty.value)
      Seq()
    else
      old
  },
  pomIncludeRepository := Function.const(false),
  publishTo := {
    val nexus = "https://oss.sonatype.org/"
    if (isSnapshot.value)
      Some("Snapshots".at(nexus + "content/repositories/snapshots"))
    else
      Some("Releases".at(nexus + "service/local/staging/deploy/maven2"))
  },
  releaseProcess := Seq[ReleaseStep](
    checkSnapshotDependencies,
    inquireVersions,
    runClean,
    releaseStepCommandAndRemaining("+test"), // formerly runTest
    setReleaseVersion,
    commitReleaseVersion,
    tagRelease,
    releaseStepCommandAndRemaining("+publishSigned"),
    setNextVersion,
    commitNextVersion,
    releaseStepCommandAndRemaining("sonatypeReleaseAll"),
    pushChanges
  )
)

lazy val noPublish = Seq(publish / skip := true, mimaPreviousArtifacts := Set())

lazy val root = project
  .in(file("."))
  .aggregate(all.map(Project.projectToRef): _*)
  .disablePlugins(JmhPlugin)
  .settings(name := "jawn")
  .settings(jawnSettings: _*)
  .settings(crossScalaVersions := List())
  .settings(noPublish: _*)

lazy val parser = project
  .in(file("parser"))
  .settings(name := "parser")
  .settings(moduleName := "jawn-parser")
  .settings(jawnSettings: _*)
  .settings(
    Test / unmanagedSourceDirectories ++= (
      if (isDotty.value)
        List(baseDirectory.value / "src" / "test" / "dotty")
      else Nil
    )
  )
  .disablePlugins(JmhPlugin)

lazy val util = project
  .in(file("util"))
  .dependsOn(parser % "compile->compile;test->test")
  .settings(name := "util")
  .settings(moduleName := "jawn-util")
  .settings(jawnSettings: _*)
  .disablePlugins(JmhPlugin)

lazy val ast = project
  .in(file("ast"))
  .dependsOn(parser % "compile->compile;test->test")
  .dependsOn(util % "compile->compile;test->test")
  .settings(name := "ast")
  .settings(moduleName := "jawn-ast")
  .settings(jawnSettings: _*)
  .disablePlugins(JmhPlugin)

lazy val benchmark = project
  .in(file("benchmark"))
  .dependsOn(all.map(Project.classpathDependency[Project]): _*)
  .settings(name := "jawn-benchmark")
  .settings(jawnSettings: _*)
  .settings(scalaVersion := benchmarkVersion)
  .settings(crossScalaVersions := Seq(benchmarkVersion))
  .settings(noPublish: _*)
  .enablePlugins(JmhPlugin)

lazy val all =
  Seq(parser, util, ast)<|MERGE_RESOLUTION|>--- conflicted
+++ resolved
@@ -2,13 +2,8 @@
 
 lazy val previousJawnVersion = "1.0.1"
 
-<<<<<<< HEAD
 lazy val scala212 = "2.12.13"
-lazy val scala213 = "2.13.4"
-=======
-lazy val scala212 = "2.12.12"
 lazy val scala213 = "2.13.5"
->>>>>>> f3007bb0
 lazy val dottyPrev = "3.0.0-M3"
 lazy val dottyNext = "3.0.0-RC1"
 ThisBuild / scalaVersion := scala212
