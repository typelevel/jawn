import sbt.internal.inc.ScalaInstance
import ReleaseTransformations._

lazy val previousJawnVersion = "1.1.2"

lazy val scala212 = "2.12.14"
lazy val scala213 = "2.13.6"
lazy val scala3 = "3.0.0"
ThisBuild / scalaVersion := scala212
ThisBuild / organization := "org.typelevel"
ThisBuild / licenses += ("MIT", url("http://opensource.org/licenses/MIT"))
ThisBuild / homepage := Some(url("http://github.com/typelevel/jawn"))

ThisBuild / scmInfo := Some(
  ScmInfo(
    browseUrl = url("https://github.com/typelevel/jawn"),
    connection = "scm:git:git@github.com:typelevel/jawn.git"
  )
)

ThisBuild / developers += Developer(
  name = "Erik Osheim",
  email = "erik@plastic-idolatry.com",
  id = "d_m",
  url = url("http://github.com/non/")
)

lazy val benchmarkVersion =
  scala212

lazy val jawnSettings = Seq(
  crossScalaVersions := Seq(scala212, scala213, scala3),
  mimaPreviousArtifacts := Set(organization.value %% moduleName.value % previousJawnVersion),
  resolvers += Resolver.sonatypeRepo("releases"),
  Test / fork := true,
  Test / testOptions += Tests.Argument(TestFrameworks.ScalaCheck, "-verbosity", "1"),
  libraryDependencies += "org.scalacheck" %% "scalacheck" % "1.15.4" % Test,
<<<<<<< HEAD
  libraryDependencies ++= (
    if (ScalaInstance.isDotty(scalaVersion.value)) Nil
    else List("org.typelevel" %% "claimant" % "0.1.3" % Test)
  ),
=======
>>>>>>> c4d51e84
  scalacOptions ++=
    "-deprecation" ::
      "-encoding" :: "utf-8" ::
      "-feature" ::
      "-unchecked" ::
      "-Xlint" ::
      "-opt:l:method" ::
      Nil,
  // release stuff
  releaseCrossBuild := true,
  releaseVcsSign := true,
  publishMavenStyle := true,
  Test / publishArtifact := false,
  Compile / doc / sources := {
    val old = (Compile / doc / sources).value
    if (ScalaInstance.isDotty(scalaVersion.value))
      Seq()
    else
      old
  },
  pomIncludeRepository := Function.const(false),
  publishTo := {
    val nexus = "https://oss.sonatype.org/"
    if (isSnapshot.value)
      Some("Snapshots".at(nexus + "content/repositories/snapshots"))
    else
      Some("Releases".at(nexus + "service/local/staging/deploy/maven2"))
  },
  releaseProcess := Seq[ReleaseStep](
    checkSnapshotDependencies,
    inquireVersions,
    runClean,
    releaseStepCommandAndRemaining("+test"), // formerly runTest
    setReleaseVersion,
    commitReleaseVersion,
    tagRelease,
    releaseStepCommandAndRemaining("+publishSigned"),
    setNextVersion,
    commitNextVersion,
    releaseStepCommandAndRemaining("sonatypeReleaseAll"),
    pushChanges
  )
)

lazy val noPublish = Seq(publish / skip := true, mimaPreviousArtifacts := Set())

lazy val root = project
  .in(file("."))
  .aggregate(all.map(Project.projectToRef): _*)
  .disablePlugins(JmhPlugin)
  .settings(name := "jawn")
  .settings(jawnSettings: _*)
  .settings(crossScalaVersions := List())
  .settings(noPublish: _*)

lazy val parser = project
  .in(file("parser"))
  .settings(name := "parser")
  .settings(moduleName := "jawn-parser")
  .settings(jawnSettings: _*)
<<<<<<< HEAD
  .settings(
    Test / unmanagedSourceDirectories ++= (
      if (ScalaInstance.isDotty(scalaVersion.value))
        List(baseDirectory.value / "src" / "test" / "dotty")
      else Nil
    )
  )
=======
>>>>>>> c4d51e84
  .disablePlugins(JmhPlugin)

lazy val util = project
  .in(file("util"))
  .dependsOn(parser % "compile->compile;test->test")
  .settings(name := "util")
  .settings(moduleName := "jawn-util")
  .settings(jawnSettings: _*)
  .disablePlugins(JmhPlugin)

lazy val ast = project
  .in(file("ast"))
  .dependsOn(parser % "compile->compile;test->test")
  .dependsOn(util % "compile->compile;test->test")
  .settings(name := "ast")
  .settings(moduleName := "jawn-ast")
  .settings(jawnSettings: _*)
  .disablePlugins(JmhPlugin)

lazy val benchmark = project
  .in(file("benchmark"))
  .dependsOn(all.map(Project.classpathDependency[Project]): _*)
  .settings(name := "jawn-benchmark")
  .settings(jawnSettings: _*)
  .settings(scalaVersion := benchmarkVersion)
  .settings(crossScalaVersions := Seq(benchmarkVersion))
  .settings(noPublish: _*)
  .enablePlugins(JmhPlugin)

lazy val all =
  Seq(parser, util, ast)<|MERGE_RESOLUTION|>--- conflicted
+++ resolved
@@ -35,13 +35,6 @@
   Test / fork := true,
   Test / testOptions += Tests.Argument(TestFrameworks.ScalaCheck, "-verbosity", "1"),
   libraryDependencies += "org.scalacheck" %% "scalacheck" % "1.15.4" % Test,
-<<<<<<< HEAD
-  libraryDependencies ++= (
-    if (ScalaInstance.isDotty(scalaVersion.value)) Nil
-    else List("org.typelevel" %% "claimant" % "0.1.3" % Test)
-  ),
-=======
->>>>>>> c4d51e84
   scalacOptions ++=
     "-deprecation" ::
       "-encoding" :: "utf-8" ::
@@ -102,16 +95,6 @@
   .settings(name := "parser")
   .settings(moduleName := "jawn-parser")
   .settings(jawnSettings: _*)
-<<<<<<< HEAD
-  .settings(
-    Test / unmanagedSourceDirectories ++= (
-      if (ScalaInstance.isDotty(scalaVersion.value))
-        List(baseDirectory.value / "src" / "test" / "dotty")
-      else Nil
-    )
-  )
-=======
->>>>>>> c4d51e84
   .disablePlugins(JmhPlugin)
 
 lazy val util = project
