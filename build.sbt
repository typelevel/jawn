--- conflicted
+++ resolved
@@ -2,15 +2,9 @@
 
 lazy val previousJawnVersion = "1.1.2"
 
-<<<<<<< HEAD
-lazy val scala212 = "2.12.14"
-lazy val scala213 = "2.13.7"
-lazy val scala3 = "3.0.1"
-=======
 lazy val scala212 = "2.12.15"
 lazy val scala213 = "2.13.6"
 lazy val scala3 = "3.0.2"
->>>>>>> 9c3891f4
 ThisBuild / scalaVersion := scala212
 ThisBuild / organization := "org.typelevel"
 ThisBuild / licenses += ("MIT", url("http://opensource.org/licenses/MIT"))
