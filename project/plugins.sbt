--- conflicted
+++ resolved
@@ -1,14 +1,6 @@
-<<<<<<< HEAD
-addSbtPlugin("com.eed3si9n"      % "sbt-doge"     % "0.1.5")
-addSbtPlugin("com.jsuereth"      % "sbt-pgp"      % "1.0.1")
-addSbtPlugin("com.github.gseitz" % "sbt-release"  % "1.0.5")
-addSbtPlugin("org.xerial.sbt"    % "sbt-sonatype" % "1.1")
-=======
-addSbtPlugin("com.eed3si9n"      % "sbt-doge"        % "0.1.5")
-addSbtPlugin("com.jsuereth"      % "sbt-pgp"         % "1.0.0")
-addSbtPlugin("com.typesafe"      % "sbt-mima-plugin" % "0.1.14")
-addSbtPlugin("com.github.gseitz" % "sbt-release"     % "1.0.0")
-addSbtPlugin("org.xerial.sbt"    % "sbt-sonatype"    % "0.5.0")
->>>>>>> 8e29dc64
-
-addSbtPlugin("pl.project13.scala" % "sbt-jmh" % "0.2.25")+addSbtPlugin("com.eed3si9n"       % "sbt-doge"        % "0.1.5")
+addSbtPlugin("pl.project13.scala" % "sbt-jmh"         % "0.2.25")
+addSbtPlugin("com.typesafe"       % "sbt-mima-plugin" % "0.1.14")
+addSbtPlugin("com.jsuereth"       % "sbt-pgp"         % "1.0.1")
+addSbtPlugin("com.github.gseitz"  % "sbt-release"     % "1.0.5")
+addSbtPlugin("org.xerial.sbt"     % "sbt-sonatype"    % "1.1")