name := "jawn-benchmarks"

run / javaOptions += "-Xmx6G"

libraryDependencies ++= {
  if (scalaBinaryVersion.value.startsWith("2.12"))
    Seq(
      "io.argonaut" %% "argonaut" % "6.3.7",
      "org.json4s" %% "json4s-native" % "3.5.5",
      "org.json4s" %% "json4s-jackson" % "3.5.5",
      "com.typesafe.play" %% "play-json" % "2.9.2",
      "com.rojoma" %% "rojoma-json" % "2.4.3",
      "com.rojoma" %% "rojoma-json-v3" % "3.14.0",
      "io.spray" %% "spray-json" % "1.3.6",
<<<<<<< HEAD
      "org.parboiled" %% "parboiled" % "2.1.4",
      "com.fasterxml.jackson.core" % "jackson-annotations" % "2.13.1",
      "com.fasterxml.jackson.core" % "jackson-core" % "2.13.1",
      "com.fasterxml.jackson.core" % "jackson-databind" % "2.9.10.8",
=======
      "org.parboiled" %% "parboiled" % "2.1.8",
      "com.fasterxml.jackson.core" % "jackson-annotations" % "2.9.10",
      "com.fasterxml.jackson.core" % "jackson-core" % "2.9.10",
      "com.fasterxml.jackson.core" % "jackson-databind" % "2.13.1",
>>>>>>> f11d8339
      "com.google.code.gson" % "gson" % "2.8.9"
    )
  else Nil
}

// enable forking in run
run / fork := true<|MERGE_RESOLUTION|>--- conflicted
+++ resolved
@@ -12,17 +12,10 @@
       "com.rojoma" %% "rojoma-json" % "2.4.3",
       "com.rojoma" %% "rojoma-json-v3" % "3.14.0",
       "io.spray" %% "spray-json" % "1.3.6",
-<<<<<<< HEAD
-      "org.parboiled" %% "parboiled" % "2.1.4",
-      "com.fasterxml.jackson.core" % "jackson-annotations" % "2.13.1",
-      "com.fasterxml.jackson.core" % "jackson-core" % "2.13.1",
-      "com.fasterxml.jackson.core" % "jackson-databind" % "2.9.10.8",
-=======
       "org.parboiled" %% "parboiled" % "2.1.8",
       "com.fasterxml.jackson.core" % "jackson-annotations" % "2.9.10",
       "com.fasterxml.jackson.core" % "jackson-core" % "2.9.10",
       "com.fasterxml.jackson.core" % "jackson-databind" % "2.13.1",
->>>>>>> f11d8339
       "com.google.code.gson" % "gson" % "2.8.9"
     )
   else Nil
