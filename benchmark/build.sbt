name := "jawn-benchmarks"

run / javaOptions += "-Xmx6G"

libraryDependencies ++= {
  if (scalaBinaryVersion.value.startsWith("2.12"))
    Seq(
      "io.github.argonaut-io" %% "argonaut" % "6.3.11",
      "org.json4s" %% "json4s-native" % "4.0.7",
      "org.json4s" %% "json4s-jackson" % "4.0.7",
      "org.playframework" %% "play-json" % "3.0.4",
      "com.rojoma" %% "rojoma-json" % "2.4.3",
      "com.rojoma" %% "rojoma-json-v3" % "3.15.0",
      "io.spray" %% "spray-json" % "1.3.6",
      "org.parboiled" %% "parboiled" % "2.5.1",
<<<<<<< HEAD
      "com.fasterxml.jackson.core" % "jackson-annotations" % "2.18.3",
      "com.fasterxml.jackson.core" % "jackson-core" % "2.18.3",
      "com.fasterxml.jackson.core" % "jackson-databind" % "2.18.3",
      "com.google.code.gson" % "gson" % "2.13.1"
=======
      "com.fasterxml.jackson.core" % "jackson-annotations" % "2.19.0",
      "com.fasterxml.jackson.core" % "jackson-core" % "2.19.0",
      "com.fasterxml.jackson.core" % "jackson-databind" % "2.19.0",
      "com.google.code.gson" % "gson" % "2.13.0"
>>>>>>> 5f58097d
    )
  else Nil
}

// enable forking in run
run / fork := true<|MERGE_RESOLUTION|>--- conflicted
+++ resolved
@@ -13,17 +13,10 @@
       "com.rojoma" %% "rojoma-json-v3" % "3.15.0",
       "io.spray" %% "spray-json" % "1.3.6",
       "org.parboiled" %% "parboiled" % "2.5.1",
-<<<<<<< HEAD
-      "com.fasterxml.jackson.core" % "jackson-annotations" % "2.18.3",
-      "com.fasterxml.jackson.core" % "jackson-core" % "2.18.3",
-      "com.fasterxml.jackson.core" % "jackson-databind" % "2.18.3",
-      "com.google.code.gson" % "gson" % "2.13.1"
-=======
       "com.fasterxml.jackson.core" % "jackson-annotations" % "2.19.0",
       "com.fasterxml.jackson.core" % "jackson-core" % "2.19.0",
       "com.fasterxml.jackson.core" % "jackson-databind" % "2.19.0",
-      "com.google.code.gson" % "gson" % "2.13.0"
->>>>>>> 5f58097d
+      "com.google.code.gson" % "gson" % "2.13.1"
     )
   else Nil
 }
