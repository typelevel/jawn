name := "jawn-benchmarks"

run / javaOptions += "-Xmx6G"

libraryDependencies ++= {
  if (scalaBinaryVersion.value.startsWith("2.12"))
    Seq(
      "io.argonaut" %% "argonaut" % "6.2.5",
      "org.json4s" %% "json4s-native" % "3.5.5",
      "org.json4s" %% "json4s-jackson" % "3.5.5",
      "com.typesafe.play" %% "play-json" % "2.6.14",
      "com.rojoma" %% "rojoma-json" % "2.4.3",
      "com.rojoma" %% "rojoma-json-v3" % "3.14.0",
<<<<<<< HEAD
      "io.spray" %% "spray-json" % "1.3.4",
      "org.parboiled" %% "parboiled" % "2.1.8",
=======
      "io.spray" %% "spray-json" % "1.3.6",
      "org.parboiled" %% "parboiled" % "2.1.4",
>>>>>>> c24ac706
      "com.fasterxml.jackson.core" % "jackson-annotations" % "2.9.10",
      "com.fasterxml.jackson.core" % "jackson-core" % "2.9.10",
      "com.fasterxml.jackson.core" % "jackson-databind" % "2.9.10.8",
      "com.google.code.gson" % "gson" % "2.8.9"
    )
  else Nil
}

// enable forking in run
run / fork := true<|MERGE_RESOLUTION|>--- conflicted
+++ resolved
@@ -11,13 +11,8 @@
       "com.typesafe.play" %% "play-json" % "2.6.14",
       "com.rojoma" %% "rojoma-json" % "2.4.3",
       "com.rojoma" %% "rojoma-json-v3" % "3.14.0",
-<<<<<<< HEAD
-      "io.spray" %% "spray-json" % "1.3.4",
-      "org.parboiled" %% "parboiled" % "2.1.8",
-=======
       "io.spray" %% "spray-json" % "1.3.6",
       "org.parboiled" %% "parboiled" % "2.1.4",
->>>>>>> c24ac706
       "com.fasterxml.jackson.core" % "jackson-annotations" % "2.9.10",
       "com.fasterxml.jackson.core" % "jackson-core" % "2.9.10",
       "com.fasterxml.jackson.core" % "jackson-databind" % "2.9.10.8",
