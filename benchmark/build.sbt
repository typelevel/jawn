--- conflicted
+++ resolved
@@ -13,17 +13,10 @@
       "com.rojoma" %% "rojoma-json-v3" % "3.15.0",
       "io.spray" %% "spray-json" % "1.3.6",
       "org.parboiled" %% "parboiled" % "2.5.1",
-<<<<<<< HEAD
-      "com.fasterxml.jackson.core" % "jackson-annotations" % "2.19.2",
+      "com.fasterxml.jackson.core" % "jackson-annotations" % "2.20",
       "com.fasterxml.jackson.core" % "jackson-core" % "2.20.0",
       "com.fasterxml.jackson.core" % "jackson-databind" % "2.20.0",
-      "com.google.code.gson" % "gson" % "2.13.1"
-=======
-      "com.fasterxml.jackson.core" % "jackson-annotations" % "2.20",
-      "com.fasterxml.jackson.core" % "jackson-core" % "2.19.2",
-      "com.fasterxml.jackson.core" % "jackson-databind" % "2.19.2",
       "com.google.code.gson" % "gson" % "2.13.2"
->>>>>>> 91d6d9d1
     )
   else Nil
 }
