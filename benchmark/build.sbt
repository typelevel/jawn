--- conflicted
+++ resolved
@@ -5,15 +5,9 @@
 libraryDependencies ++= {
   if (scalaBinaryVersion.value.startsWith("2.12"))
     Seq(
-<<<<<<< HEAD
-      "io.argonaut" %% "argonaut" % "6.3.7",
-      "org.json4s" %% "json4s-native" % "3.5.4",
-      "org.json4s" %% "json4s-jackson" % "3.5.4",
-=======
       "io.argonaut" %% "argonaut" % "6.2.5",
       "org.json4s" %% "json4s-native" % "3.5.5",
       "org.json4s" %% "json4s-jackson" % "3.5.5",
->>>>>>> c24ac706
       "com.typesafe.play" %% "play-json" % "2.6.14",
       "com.rojoma" %% "rojoma-json" % "2.4.3",
       "com.rojoma" %% "rojoma-json-v3" % "3.14.0",
