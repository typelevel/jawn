name := "jawn-benchmarks"

run / javaOptions += "-Xmx6G"

libraryDependencies ++= {
  if (scalaBinaryVersion.value.startsWith("2.12"))
    Seq(
      "io.argonaut" %% "argonaut" % "6.2.5",
      "org.json4s" %% "json4s-native" % "3.5.5",
      "org.json4s" %% "json4s-jackson" % "3.5.5",
      "com.typesafe.play" %% "play-json" % "2.6.14",
      "com.rojoma" %% "rojoma-json" % "2.4.3",
      "com.rojoma" %% "rojoma-json-v3" % "3.14.0",
      "io.spray" %% "spray-json" % "1.3.6",
      "org.parboiled" %% "parboiled" % "2.1.4",
<<<<<<< HEAD
      "com.fasterxml.jackson.core" % "jackson-annotations" % "2.13.1",
      "com.fasterxml.jackson.core" % "jackson-core" % "2.13.1",
      "com.fasterxml.jackson.core" % "jackson-databind" % "2.9.6",
=======
      "com.fasterxml.jackson.core" % "jackson-annotations" % "2.9.10",
      "com.fasterxml.jackson.core" % "jackson-core" % "2.9.10",
      "com.fasterxml.jackson.core" % "jackson-databind" % "2.9.10.8",
>>>>>>> c24ac706
      "com.google.code.gson" % "gson" % "2.8.9"
    )
  else Nil
}

// enable forking in run
run / fork := true<|MERGE_RESOLUTION|>--- conflicted
+++ resolved
@@ -13,15 +13,9 @@
       "com.rojoma" %% "rojoma-json-v3" % "3.14.0",
       "io.spray" %% "spray-json" % "1.3.6",
       "org.parboiled" %% "parboiled" % "2.1.4",
-<<<<<<< HEAD
-      "com.fasterxml.jackson.core" % "jackson-annotations" % "2.13.1",
-      "com.fasterxml.jackson.core" % "jackson-core" % "2.13.1",
-      "com.fasterxml.jackson.core" % "jackson-databind" % "2.9.6",
-=======
       "com.fasterxml.jackson.core" % "jackson-annotations" % "2.9.10",
       "com.fasterxml.jackson.core" % "jackson-core" % "2.9.10",
       "com.fasterxml.jackson.core" % "jackson-databind" % "2.9.10.8",
->>>>>>> c24ac706
       "com.google.code.gson" % "gson" % "2.8.9"
     )
   else Nil
