--- conflicted
+++ resolved
@@ -37,17 +37,10 @@
       def isObj: Boolean = false
     }
 
-<<<<<<< HEAD
   final def objectContext(): FContext[JValue] =
     new FContext.NoIndexFContext[JValue] {
       private[this] var key: String = null
-      private[this] val vs = mutable.Map.empty[String, JValue]
-=======
-  final def objectContext(): RawFContext[JValue] =
-    new FContext[JValue] {
-      var key: String = null
-      val vs = mutable.TreeMap.empty[String, JValue]
->>>>>>> 4d96c064
+      private[this] val vs = mutable.TreeMap.empty[String, JValue]
       def add(s: CharSequence): Unit =
         if (key == null) {
           key = s.toString
